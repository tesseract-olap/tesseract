--- conflicted
+++ resolved
@@ -96,7 +96,6 @@
     let ts_query: Result<TsQuery, _> = agg_query.try_into();
     let ts_query = ok_or_404!(ts_query);
 
-<<<<<<< HEAD
     // sql injection mitigation on query:
     // - Check that cut members exist in members cache
     // this is in braces to explicitly the scope in which
@@ -107,14 +106,7 @@
         ok_or_404!(validate_members(&ts_query.cuts, &cube_cache));
     }
 
-    let query_ir_headers = req
-        .state()
-        .schema.read().unwrap()
-        .sql_query(&cube, &ts_query);
-
-=======
     let query_ir_headers = schema.sql_query(&cube, &ts_query);
->>>>>>> cf69d664
     let (query_ir, headers) = ok_or_404!(query_ir_headers);
 
     let sql = req.state()
