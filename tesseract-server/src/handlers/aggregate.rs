use actix_web::{
    AsyncResponder,
    FutureResponse,
    HttpRequest,
    HttpResponse,
    Path,
};
use failure::Error;
use futures::future::{self, Future};
use lazy_static::lazy_static;
use log::*;
use serde_derive::{Serialize, Deserialize};
use serde_qs as qs;
use std::convert::{TryFrom, TryInto};
use tesseract_core::format::{format_records, FormatType};
use tesseract_core::Query as TsQuery;

use crate::app::AppState;

/// Handles default aggregation when a format is not specified.
/// Default format is CSV.
pub fn aggregate_default_handler(
    (req, cube): (HttpRequest<AppState>, Path<String>)
    ) -> FutureResponse<HttpResponse>
{
    let cube_format = (cube.into_inner(), "csv".to_owned());
    do_aggregate(req, cube_format)
}

/// Handles aggregation when a format is specified.
pub fn aggregate_handler(
    (req, cube_format): (HttpRequest<AppState>, Path<(String, String)>)
    ) -> FutureResponse<HttpResponse>
{
    do_aggregate(req, cube_format.into_inner())
}

/// Performs data aggregation.
pub fn do_aggregate(
    req: HttpRequest<AppState>,
    cube_format: (String, String),
    ) -> FutureResponse<HttpResponse>
{
    let (cube, format) = cube_format;

    let format = format.parse::<FormatType>();
    let format = match format {
        Ok(f) => f,
        Err(err) => {
            return Box::new(
                future::result(
                    Ok(HttpResponse::NotFound().json(err.to_string()))
                )
            );
        },
    };

    info!("cube: {}, format: {:?}", cube, format);

    let query = req.query_string();
    lazy_static!{
        static ref QS_NON_STRICT: qs::Config = qs::Config::new(5, false);
    }
    let agg_query_res = QS_NON_STRICT.deserialize_str::<AggregateQueryOpt>(&query);
    let mut agg_query = match agg_query_res {
        Ok(q) => q,
        Err(err) => {
            return Box::new(
                future::result(
                    Ok(HttpResponse::NotFound().json(err.to_string()))
                )
            );
        },
    };
    info!("query opts:{:?}", agg_query);

    // TODO: Should probably refactor this method a bit before it gets much bigger
    // Process year argument (latest/oldest)
    match &agg_query.year {
        Some(s) => {
            let cube_info = req.state().cache.find_cube_info(&cube);

            match cube_info {
                Some(info) => {
                    let cut = match info.get_year_cut(s.to_string()) {
                        Ok(cut) => cut,
                        Err(err) => {
                            return Box::new(
                                future::result(
                                    Ok(HttpResponse::NotFound().json(err.to_string()))
                                )
                            );
                        }
                    };

                    agg_query.cuts = match agg_query.cuts {
                        Some(mut cuts) => {
                            cuts.push(cut);
                            Some(cuts)
                        },
                        None => Some(vec![cut]),
                    }
                },
                None => (),
            };
        },
        None => (),
    }
    info!("query opts:{:?}", agg_query);

    // Turn AggregateQueryOpt into Query
    let ts_query: Result<TsQuery, _> = agg_query.try_into();
    let ts_query = match ts_query {
        Ok(q) => q,
        Err(err) => {
            return Box::new(
                future::result(
                    Ok(HttpResponse::NotFound().json(err.to_string()))
                )
            );
        },
    };

    let query_ir_headers = req
        .state()
        .schema.read().unwrap()
        .sql_query(&cube, &ts_query);

    let (query_ir, headers) = match query_ir_headers {
        Ok(x) => x,
        Err(err) => {
            return Box::new(
                future::result(
                    Ok(HttpResponse::NotFound().json(err.to_string()))
                )
            );
        },
    };

    let sql = req.state()
        .backend
        .generate_sql(query_ir);

    info!("Sql query: {}", sql);
    info!("Headers: {:?}", headers);

    req.state()
        .backend
        .exec_sql(sql)
        .from_err()
        .and_then(move |df| {
            match format_records(&headers, df, format) {
                Ok(res) => Ok(HttpResponse::Ok().body(res)),
                Err(err) => Ok(HttpResponse::NotFound().json(err.to_string())),
            }
        })
        .responder()
}

#[derive(Debug, Deserialize, Serialize)]
pub struct AggregateQueryOpt {
    drilldowns: Option<Vec<String>>,
    cuts: Option<Vec<String>>,
    measures: Option<Vec<String>>,
    properties: Option<Vec<String>>,
    parents: Option<bool>,
    top: Option<String>,
    top_where: Option<String>,
    sort: Option<String>,
    limit: Option<String>,
    growth: Option<String>,
    rca: Option<String>,
<<<<<<< HEAD
    year: Option<String>,
//    debug: Option<bool>,
=======
    debug: Option<bool>,
>>>>>>> 993a18cd
//    distinct: Option<bool>,
//    nonempty: Option<bool>,
//    sparse: Option<bool>,
}

impl TryFrom<AggregateQueryOpt> for TsQuery {
    type Error = Error;

    fn try_from(agg_query_opt: AggregateQueryOpt) -> Result<Self, Self::Error> {
        let drilldowns: Result<Vec<_>, _> = agg_query_opt.drilldowns
            .map(|ds| {
                ds.iter().map(|d| d.parse()).collect()
            })
            .unwrap_or(Ok(vec![]));

        let cuts: Result<Vec<_>, _> = agg_query_opt.cuts
            .map(|cs| {
                cs.iter().map(|c| c.parse()).collect()
            })
            .unwrap_or(Ok(vec![]));

        let measures: Result<Vec<_>, _> = agg_query_opt.measures
            .map(|ms| {
                ms.iter().map(|m| m.parse()).collect()
            })
            .unwrap_or(Ok(vec![]));

        let properties: Result<Vec<_>, _> = agg_query_opt.properties
            .map(|ms| {
                ms.iter().map(|m| m.parse()).collect()
            })
            .unwrap_or(Ok(vec![]));

        let drilldowns = drilldowns?;
        let cuts = cuts?;
        let measures = measures?;
        let properties = properties?;

        let parents = agg_query_opt.parents.unwrap_or(false);

        let top = agg_query_opt.top
            .map(|t| t.parse())
            .transpose()?;
        let top_where = agg_query_opt.top_where
            .map(|t| t.parse())
            .transpose()?;
        let sort = agg_query_opt.sort
            .map(|s| s.parse())
            .transpose()?;
        let limit = agg_query_opt.limit
            .map(|l| l.parse())
            .transpose()?;

        let growth = agg_query_opt.growth
            .map(|g| g.parse())
            .transpose()?;

        let rca = agg_query_opt.rca
            .map(|r| r.parse())
            .transpose()?;

        let debug = agg_query_opt.debug.unwrap_or(false);

        Ok(TsQuery {
            drilldowns,
            cuts,
            measures,
            parents,
            properties,
            top,
            top_where,
            sort,
            limit,
            rca,
            growth,
            debug,
        })
    }
}<|MERGE_RESOLUTION|>--- conflicted
+++ resolved
@@ -170,12 +170,8 @@
     limit: Option<String>,
     growth: Option<String>,
     rca: Option<String>,
-<<<<<<< HEAD
     year: Option<String>,
-//    debug: Option<bool>,
-=======
     debug: Option<bool>,
->>>>>>> 993a18cd
 //    distinct: Option<bool>,
 //    nonempty: Option<bool>,
 //    sparse: Option<bool>,
