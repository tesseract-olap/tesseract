use actix_web::{
    AsyncResponder,
    FutureResponse,
    HttpRequest,
    HttpResponse,
    Path,
};
use failure::Error;
use futures::future::{self, Future};
use lazy_static::lazy_static;
use log::*;
use serde_derive::{Serialize, Deserialize};
use serde_qs as qs;
use std::convert::{TryFrom, TryInto};
use tesseract_core::format::{format_records, FormatType};
use tesseract_core::Query as TsQuery;

use crate::app::AppState;

pub fn aggregate_default_handler(
    (req, cube): (HttpRequest<AppState>, Path<String>)
    ) -> FutureResponse<HttpResponse>
{
    let cube_format = (cube.into_inner(), "csv".to_owned());
    do_aggregate(req, cube_format)
}

pub fn aggregate_handler(
    (req, cube_format): (HttpRequest<AppState>, Path<(String, String)>)
    ) -> FutureResponse<HttpResponse>
{
    do_aggregate(req, cube_format.into_inner())
}

pub fn do_aggregate(
    req: HttpRequest<AppState>,
    cube_format: (String, String),
    ) -> FutureResponse<HttpResponse>
{
    let (cube, format) = cube_format;

    let format = format.parse::<FormatType>();
    let format = match format {
        Ok(f) => f,
        Err(err) => {
            return Box::new(
                future::result(
                    Ok(HttpResponse::NotFound().json(err.to_string()))
                )
            );
        },
    };

    info!("cube: {}, format: {:?}", cube, format);

    let query = req.query_string();
    lazy_static!{
        static ref QS_NON_STRICT: qs::Config = qs::Config::new(5, false);
    }
    let agg_query_res = QS_NON_STRICT.deserialize_str::<AggregateQueryOpt>(&query);
    let agg_query = match agg_query_res {
        Ok(q) => q,
        Err(err) => {
            return Box::new(
                future::result(
                    Ok(HttpResponse::NotFound().json(err.to_string()))
                )
            );
        },
    };
    info!("query opts:{:?}", agg_query);

    // TODO turn AggregateQueryOpt into Query
    // Then write the sql query thing.
    let ts_query: Result<TsQuery, _> = agg_query.try_into();
    let ts_query = match ts_query {
        Ok(q) => q,
        Err(err) => {
            return Box::new(
                future::result(
                    Ok(HttpResponse::NotFound().json(err.to_string()))
                )
            );
        },
    };

<<<<<<< HEAD
    let sql_result = match req.state().db_type {
        Database::Clickhouse => {
            req
                .state()
                .schema.read().unwrap()
                .sql_query(&cube, &ts_query, SqlType::Clickhouse)
        },
        _ => {
            req
                .state()
                .schema.read().unwrap()
                .sql_query(&cube, &ts_query, SqlType::Standard)
        }
    };
=======
    let query_ir_headers = req
        .state()
        .schema
        .sql_query(&cube, &ts_query);
>>>>>>> de548079

    let (query_ir, headers) = match query_ir_headers {
        Ok(x) => x,
        Err(err) => {
            return Box::new(
                future::result(
                    Ok(HttpResponse::NotFound().json(err.to_string()))
                )
            );
        },
    };

    let sql = req.state()
        .backend
        .generate_sql(query_ir);

    info!("Sql query: {}", sql);
    info!("Headers: {:?}", headers);

    req.state()
        .backend
        .exec_sql(sql)
        .from_err()
        .and_then(move |df| {
            match format_records(&headers, df, format) {
                Ok(res) => Ok(HttpResponse::Ok().body(res)),
                Err(err) => Ok(HttpResponse::NotFound().json(err.to_string())),
            }
        })
        .responder()
}

#[derive(Debug, Deserialize, Serialize)]
pub struct AggregateQueryOpt {
    drilldowns: Option<Vec<String>>,
    cuts: Option<Vec<String>>,
    measures: Option<Vec<String>>,
    properties: Option<Vec<String>>,
    parents: Option<bool>,
    top: Option<String>,
    sort: Option<String>,
    limit: Option<String>,
    growth: Option<String>,
    rca: Option<String>,
//    debug: Option<bool>,
//    distinct: Option<bool>,
//    nonempty: Option<bool>,
//    sparse: Option<bool>,
}

impl TryFrom<AggregateQueryOpt> for TsQuery {
    type Error = Error;

    fn try_from(agg_query_opt: AggregateQueryOpt) -> Result<Self, Self::Error> {
        let drilldowns: Result<Vec<_>, _> = agg_query_opt.drilldowns
            .map(|ds| {
                ds.iter().map(|d| d.parse()).collect()
            })
            .unwrap_or(Ok(vec![]));

        let cuts: Result<Vec<_>, _> = agg_query_opt.cuts
            .map(|cs| {
                cs.iter().map(|c| c.parse()).collect()
            })
            .unwrap_or(Ok(vec![]));

        let measures: Result<Vec<_>, _> = agg_query_opt.measures
            .map(|ms| {
                ms.iter().map(|m| m.parse()).collect()
            })
            .unwrap_or(Ok(vec![]));

        let properties: Result<Vec<_>, _> = agg_query_opt.properties
            .map(|ms| {
                ms.iter().map(|m| m.parse()).collect()
            })
            .unwrap_or(Ok(vec![]));

        let drilldowns = drilldowns?;
        let cuts = cuts?;
        let measures = measures?;
        let parents = agg_query_opt.parents.unwrap_or(false);
        let properties = properties?;

        let top = agg_query_opt.top
            .map(|t| t.parse())
            .transpose()?;
        let sort = agg_query_opt.sort
            .map(|s| s.parse())
            .transpose()?;
        let limit = agg_query_opt.limit
            .map(|l| l.parse())
            .transpose()?;

        let growth = agg_query_opt.growth
            .map(|g| g.parse())
            .transpose()?;

        let rca = agg_query_opt.rca
            .map(|r| r.parse())
            .transpose()?;

        Ok(TsQuery {
            drilldowns,
            cuts,
            measures,
            parents,
            properties,
            top,
            sort,
            limit,
            rca,
            growth,
        })
    }
}<|MERGE_RESOLUTION|>--- conflicted
+++ resolved
@@ -84,27 +84,10 @@
         },
     };
 
-<<<<<<< HEAD
-    let sql_result = match req.state().db_type {
-        Database::Clickhouse => {
-            req
-                .state()
-                .schema.read().unwrap()
-                .sql_query(&cube, &ts_query, SqlType::Clickhouse)
-        },
-        _ => {
-            req
-                .state()
-                .schema.read().unwrap()
-                .sql_query(&cube, &ts_query, SqlType::Standard)
-        }
-    };
-=======
     let query_ir_headers = req
         .state()
-        .schema
+        .schema.read().unwrap()
         .sql_query(&cube, &ts_query);
->>>>>>> de548079
 
     let (query_ir, headers) = match query_ir_headers {
         Ok(x) => x,
