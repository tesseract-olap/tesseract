--- conflicted
+++ resolved
@@ -179,8 +179,6 @@
         let measures = measures?;
         let parents = agg_query_opt.parents.unwrap_or(false);
         let properties = properties?;
-<<<<<<< HEAD
-=======
 
         let top = agg_query_opt.top
             .map(|t| t.parse())
@@ -199,7 +197,6 @@
         let rca = agg_query_opt.rca
             .map(|r| r.parse())
             .transpose()?;
->>>>>>> 36af0836
 
         Ok(TsQuery {
             drilldowns,
@@ -207,14 +204,11 @@
             measures,
             parents,
             properties,
-<<<<<<< HEAD
-=======
             top,
             sort,
             limit,
             rca,
             growth,
->>>>>>> 36af0836
         })
     }
 }