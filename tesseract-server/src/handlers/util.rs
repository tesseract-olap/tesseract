--- conflicted
+++ resolved
@@ -140,7 +140,7 @@
     };
 }
 
-<<<<<<< HEAD
+#[macro_export]
 macro_rules! auth_denied {
     ($x:expr) => {
         return Box::new(
@@ -148,7 +148,7 @@
             Ok(HttpResponse::Unauthorized().json($x))
         ));
     }
-=======
+
 
 #[macro_export]
 macro_rules! some_or_404 {
@@ -179,5 +179,5 @@
         }
     }
     Ok(())
->>>>>>> 2aa0b23a
+
 }