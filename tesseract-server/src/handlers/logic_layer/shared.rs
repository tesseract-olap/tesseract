--- conflicted
+++ resolved
@@ -502,11 +502,8 @@
         };
 
         let debug = agg_query_opt.debug.unwrap_or(false);
-<<<<<<< HEAD
         let sparse = agg_query_opt.sparse.unwrap_or(false);
-=======
         let exclude_default_members = agg_query_opt.exclude_default_members.unwrap_or(false);
->>>>>>> 651d7aca
 
         Ok(TsQuery {
             drilldowns,
