--- conflicted
+++ resolved
@@ -9,15 +9,9 @@
 
 use serde_derive::Deserialize;
 
-<<<<<<< HEAD
 use tesseract_core::names::{Cut, Drilldown, Property, Measure, LevelName};
 use tesseract_core::query::{FilterQuery, GrowthQuery, RcaQuery, TopQuery};
 use tesseract_core::{Query as TsQuery, Schema, MeaOrCalc};
-=======
-use tesseract_core::names::{Cut, Drilldown, Property, Measure};
-use tesseract_core::query::{FilterQuery, GrowthQuery, RcaQuery};
-use tesseract_core::Query as TsQuery;
->>>>>>> 0abb1514
 use tesseract_core::schema::{Cube};
 
 use crate::logic_layer::LogicLayerConfig;
@@ -374,7 +368,7 @@
 
                     // if parents, check captions for parent levels
                     // Same logic as above, for checking captions for a level
-                    let parents = cube.get_level_parents(&drill_value).unwrap_or(vec![]);
+                    let parents = cube.get_level_parents(level_name).unwrap_or(vec![]);
                     for parent_level in parents {
                         if let Some(ref props) = parent_level.properties {
                             for prop in props {
@@ -383,8 +377,8 @@
                                         if locale == cap {
                                             captions.push(
                                                 Property::new(
-                                                    dimension.clone(),
-                                                    hierarchy.clone(),
+                                                    level_name.dimension.clone(),
+                                                    level_name.hierarchy.clone(),
                                                     parent_level.name.clone(),
                                                     prop.name.clone(),
                                                 )
