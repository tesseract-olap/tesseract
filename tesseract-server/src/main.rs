--- conflicted
+++ resolved
@@ -135,18 +135,8 @@
     // Populate internal cache
     let cache = logic_layer::populate_cache(
         schema.clone(), &logic_layer_config, db.clone(), &mut sys
-<<<<<<< HEAD
-    ) {
-        Ok(cache) => cache,
-        Err(err) => {
-            println!("{:?}", err);
-            panic!("Cache population failed.")
-        },
-    };
-=======
     ).map_err(|err| format_err!("Cache population error: {}", err))?;
 
->>>>>>> 8832a253
     let cache_arc = Arc::new(RwLock::new(cache));
 
     // Create lock on logic layer config
