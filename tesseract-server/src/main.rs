--- conflicted
+++ resolved
@@ -32,9 +32,6 @@
 use failure::{Error, format_err};
 use std::env;
 use structopt::StructOpt;
-use tesseract_mysql::MySql;
-
-use tesseract_core::{Backend};
 
 use tesseract_core::Schema;
 
@@ -92,8 +89,4 @@
     pub flush_secret: Option<String>,
     pub database_url: String,
     pub schema_filepath: Option<String>,
-<<<<<<< HEAD
 }
-=======
-}
->>>>>>> 36af0836
