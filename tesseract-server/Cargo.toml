--- conflicted
+++ resolved
@@ -22,15 +22,12 @@
 structopt = "0.2.13"
 mime = "0.3.13"
 url = "2.1.0"
-<<<<<<< HEAD
 tokio = "0.1"
-=======
 jsonwebtoken = "6"
 
 [dependencies.actix-web]
 version = "0.7.18"
 features = [ "ssl",]
->>>>>>> 2aa0b23a
 
 [dependencies.tesseract-clickhouse]
 path = "../tesseract-clickhouse"
