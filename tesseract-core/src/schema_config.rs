--- conflicted
+++ resolved
@@ -62,10 +62,7 @@
     pub key_column: String,
     pub name_column: Option<String>,
     pub properties: Option<Vec<PropertyConfig>>,
-<<<<<<< HEAD
-=======
     pub key_type: Option<MemberType>,
->>>>>>> 36af0836
 }
 
 #[derive(Debug, Clone, PartialEq, Deserialize)]
