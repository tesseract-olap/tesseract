use itertools::join;

use failure::{Error, format_err, bail};
use std::str::FromStr;

use crate::names::{
    Cut,
    Drilldown,
    Measure,
    Property,
    LevelName,
};

#[derive(Debug, Clone)]
pub struct Query {
    pub cuts: Vec<Cut>,
    pub drilldowns: Vec<Drilldown>,
    pub measures: Vec<Measure>,
    pub properties: Vec<Property>,
    pub filters: Vec<FilterQuery>,
    pub captions: Vec<Property>,
    pub parents: bool,
    pub top: Option<TopQuery>,
    pub top_where: Option<TopWhereQuery>,
    pub sort: Option<SortQuery>,
    pub limit: Option<LimitQuery>,
    pub rca: Option<RcaQuery>,
    pub growth: Option<GrowthQuery>,
    pub rate: Option<RateQuery>,
    pub debug: bool,
<<<<<<< HEAD
    pub sparse: bool,
=======
    pub exclude_default_members: bool,
>>>>>>> 651d7aca
}

impl Query {
    pub fn new() -> Self {
        Query {
            drilldowns: vec![],
            cuts: vec![],
            measures: vec![],
            properties: vec![],
            filters: vec![],
            captions: vec![],
            parents: false,
            top: None,
            top_where: None,
            sort: None,
            limit: None,
            rca: None,
            growth: None,
            rate: None,
            debug: false,
<<<<<<< HEAD
            sparse: false,
=======
            exclude_default_members: false,
>>>>>>> 651d7aca
        }
    }
}

// TODO: Move ClickHouse specific queries away from ts-core

/// ClickHouse:
/// select * from table_name order by sort_measures sort_direction
/// limit n by by_dimension
#[derive(Debug, Clone)]
pub struct TopQuery {
    pub n: u64,
    pub by_dimension: LevelName,
    pub sort_mea_or_calc: Vec<MeaOrCalc>,
    pub sort_direction: SortDirection,
}

impl TopQuery  {
    pub fn new(
        n: u64, by_dimension: LevelName, sort_mea_or_calc: Vec<MeaOrCalc>,
        sort_direction: SortDirection
    ) -> Self {
        TopQuery {
            n,
            by_dimension,
            sort_mea_or_calc,
            sort_direction
        }
    }
}

// Currently only allows one sort_measure
impl FromStr for TopQuery {
    type Err = Error;

    fn from_str(s: &str) -> Result<Self, Self::Err> {
        match &s.split(",").collect::<Vec<_>>()[..] {
            [n, by_dimension, sort_measure, sort_direction] => {

                let n = n.parse::<u64>()?;
                let by_dimension = by_dimension.parse::<LevelName>()?;
                let sort_mea_or_calc = vec![sort_measure.parse::<MeaOrCalc>()?];
                let sort_direction = sort_direction.parse::<SortDirection>()?;

                Ok(TopQuery {
                    n,
                    by_dimension,
                    sort_mea_or_calc,
                    sort_direction,
                })
            },
            _ => bail!("Could not parse a top query"),
        }
    }
}

// Just for TopQuery
/// Currently rca and growth will be reserved keywords. This may be changed in the future,
/// to allow measures that are named rca and growth
#[derive(Debug, Clone)]
pub enum MeaOrCalc {
    Mea(Measure),
    Calc(Calculation),
}

impl FromStr for MeaOrCalc {
    type Err = Error;

    fn from_str(s: &str) -> Result<Self, Self::Err> {
        s.parse::<Calculation>()
            .map(|c| MeaOrCalc::Calc(c))
            .or_else(|_| {
                s.parse::<Measure>()
                    .map(|m| MeaOrCalc::Mea(m))
            })
            .map_err(|_| format_err!("Could not parse '{}' to measure name or built-in calculation name", s))
    }
}

#[derive(Debug, Clone)]
pub enum Calculation {
    Rca,
    Growth,
}

impl Calculation {
    pub(crate) fn sql_string(&self) -> String {
        match self {
            Calculation::Rca => "rca".to_owned(),
            Calculation::Growth => "growth".to_owned(),
        }
    }
}

impl FromStr for Calculation {
    type Err = Error;

    fn from_str(s: &str) -> Result<Self, Self::Err> {
        match &s.to_lowercase()[..] {
            "rca" => Ok(Calculation::Rca),
            "growth" => Ok(Calculation::Growth),
            _ => Err(format_err!("'{}' is not a supported calculation", s)),
        }
    }
}

/// For filtering on a measure before Top is calculated
#[derive(Debug, Clone)]
pub struct TopWhereQuery {
    pub by_mea_or_calc: MeaOrCalc,
    pub constraint: Constraint,
}

// Currently only allows one sort_measure
impl FromStr for TopWhereQuery {
    type Err = Error;

    fn from_str(s: &str) -> Result<Self, Self::Err> {
        match &s.split(",").collect::<Vec<_>>()[..] {
            [by_mea, constraint] => {

                let by_mea_or_calc = by_mea.parse::<MeaOrCalc>()?;
                let constraint = constraint.parse::<Constraint>()?;

                Ok(TopWhereQuery {
                    by_mea_or_calc,
                    constraint,
                })
            },
            _ => bail!("Could not parse a top_where query"),
        }
    }
}

// Constraint: less than, greater than a number
// This is a little less straightforward, so we should
// probably test this
#[derive(Debug, Clone)]
pub struct Constraint {
    pub comparison: Comparison,
    pub n: i64,
}

impl Constraint {
    pub fn sql_string(&self) -> String {
        format!("{} {}", self.comparison.sql_string(), self.n)
    }
}

impl FromStr for Constraint {
    type Err = Error;

    fn from_str(s: &str) -> Result<Self, Self::Err> {
        match &s.split(".").collect::<Vec<_>>()[..] {
            [comparison, n] => {

                let comparison = comparison.parse::<Comparison>()?;
                let n = n.parse::<i64>()?;

                Ok(Constraint {
                    comparison,
                    n,
                })
            },
            _ => bail!("Could not parse a Constraint"),
        }
    }
}

#[derive(Debug, Clone)]
pub enum Comparison {
    Equal,
    NotEqual,
    LessThan,
    LessThanOrEqual,
    GreaterThan,
    GreaterThanOrEqual,
}

impl Comparison {
    pub fn sql_string(&self) -> String {
        match self {
            Comparison::Equal => "=".to_owned(),
            Comparison::NotEqual => "<>".to_owned(),
            Comparison::LessThan => "<".to_owned(),
            Comparison::LessThanOrEqual => "<=".to_owned(),
            Comparison::GreaterThan => ">".to_owned(),
            Comparison::GreaterThanOrEqual => ">=".to_owned(),
        }
    }
}

impl FromStr for Comparison {
    type Err = Error;

    fn from_str(s: &str) -> Result<Self, Self::Err> {
        match s {
            "eq" => Ok(Comparison::Equal),
            "neq" => Ok(Comparison::NotEqual),
            "lt" => Ok(Comparison::LessThan),
            "lte" => Ok(Comparison::LessThanOrEqual),
            "gt" => Ok(Comparison::GreaterThan),
            "gte" => Ok(Comparison::GreaterThanOrEqual),
            _ => bail!("Could not parse a comparison operator"),
        }
    }
}

#[derive(Debug, Clone)]
pub struct LimitQuery {
    pub offset: Option<u64>,
    pub n: u64,
}

impl FromStr for LimitQuery {
    type Err = Error;

    fn from_str(s: &str) -> Result<Self, Self::Err> {
        match &s.split(",").collect::<Vec<_>>()[..] {
            [offset, n] => {
                Ok(LimitQuery {
                    offset: Some(offset.parse::<u64>()?),
                    n: n.parse::<u64>()?,
                })
            },
            [n] => {
                Ok(LimitQuery {
                    offset: None,
                    n: n.parse::<u64>()?,
                })
            },
            _ => bail!("Could not parse a limit query"),
        }
    }
}

#[derive(Debug, Clone)]
pub struct SortQuery {
    pub direction: SortDirection,
    pub measure: Measure,
}

impl FromStr for SortQuery {
    type Err = Error;

    fn from_str(s: &str) -> Result<Self, Self::Err> {
        match &s.split(".").collect::<Vec<_>>()[..] {
            [measure, direction] => {
                let measure = measure.parse::<Measure>()?;
                let direction = direction.parse::<SortDirection>()?;
                Ok(SortQuery {
                    direction,
                    measure,
                })
            },
            _ => bail!("Could not parse a sort query"),
        }

    }
}

#[derive(Debug, Clone)]
pub enum SortDirection {
    Asc,
    Desc,
}

impl SortDirection {
    pub fn sql_string(&self) -> String {
        match *self {
            SortDirection::Asc => "asc".to_owned(),
            SortDirection::Desc => "desc".to_owned(),
        }
    }
}

impl FromStr for SortDirection {
    type Err = Error;

    fn from_str(s: &str) -> Result<Self, Self::Err> {
        Ok(match s {
            "asc" => SortDirection::Asc,
            "desc" => SortDirection::Desc,
            _ => bail!("Could not parse sort direction"),
        })
    }
}

#[derive(Debug, Clone)]
pub struct RcaQuery {
    pub drill_1: Drilldown,
    pub drill_2: Drilldown,
    pub mea: Measure,
}

impl RcaQuery {
    pub fn new<S: Into<String>>(
        dim_1: S, hier_1: S, level_1: S,
        dim_2: S, hier_2: S, level_2: S,
        measure: S
    ) -> Self {
        let drill_1 = Drilldown::new(dim_1, hier_1, level_1);
        let drill_2 = Drilldown::new(dim_2, hier_2, level_2);
        let mea = Measure::new(measure);

        RcaQuery {
            drill_1,
            drill_2,
            mea,
        }
    }
}

impl FromStr for RcaQuery {
    type Err = Error;

    fn from_str(s: &str) -> Result<Self, Self::Err> {
        match &s.split(",").collect::<Vec<_>>()[..] {
            [drill_1, drill_2, measure] => {
                let drill_1 = drill_1.parse::<Drilldown>()?;
                let drill_2 = drill_2.parse::<Drilldown>()?;
                let mea = measure.parse::<Measure>()?;

                Ok(RcaQuery {
                    drill_1,
                    drill_2,
                    mea,
                })
            },
            _ => bail!("Could not parse an rca query, wrong number of args"),
        }

    }
}

#[derive(Debug, Clone)]
pub struct GrowthQuery {
    pub time_drill: Drilldown,
    pub mea: Measure,
}

impl GrowthQuery {
    pub fn new<S: Into<String>>(dimension: S, hierarchy: S, level: S, measure: S) -> Self {
        let time_drill = Drilldown::new(dimension, hierarchy, level);
        let mea = Measure::new(measure);

        GrowthQuery {
            time_drill,
            mea,
        }
    }
}

impl FromStr for GrowthQuery {
    type Err = Error;

    fn from_str(s: &str) -> Result<Self, Self::Err> {
        match &s.split(",").collect::<Vec<_>>()[..] {
            [time_drill, measure] => {
                let time_drill = time_drill.parse::<Drilldown>()?;
                let mea = measure.parse::<Measure>()?;

                Ok(GrowthQuery {
                    time_drill,
                    mea,
                })
            },
            _ => bail!("Could not parse a growth query, wrong number of args"),
        }

    }
}

/// For filtering on a measure after Top is calculated (wrapper around end aggregation)
#[derive(Debug, Clone)]
pub struct FilterQuery {
    pub by_mea_or_calc: MeaOrCalc,
    pub constraint: Constraint,
}

// Currently only allows one sort_measure
impl FromStr for FilterQuery {
    type Err = Error;

    fn from_str(s: &str) -> Result<Self, Self::Err> {
        match &s.split(",").collect::<Vec<_>>()[..] {
            [by_mea, constraint] => {

                let by_mea_or_calc = by_mea.parse::<MeaOrCalc>()?;
                let constraint = constraint.parse::<Constraint>()?;

                Ok(FilterQuery {
                    by_mea_or_calc,
                    constraint,
                })
            },
            _ => bail!("Could not parse a filter query"),
        }
    }
}


#[derive(Debug, Clone)]
pub struct RateQuery {
    pub level_name: LevelName,
    pub values: Vec<String>,
}

impl RateQuery {
    pub fn new(level_name: LevelName, values: Vec<String>) -> Self {
        RateQuery {
            level_name,
            values,
        }
    }
}

impl FromStr for RateQuery {
    type Err = Error;

    fn from_str(s: &str) -> Result<Self, Self::Err> {
        let rate_split: Vec<String> = s.split(".").map(|x| x.to_string()).collect();
        let n = rate_split.len();

        if n <= 2 || n >= 5 {
            return Err(format_err!("Malformatted RateQuery"));
        }

        let level = join(rate_split[0..n-1].iter(), ".");
        let level_name = level.parse::<LevelName>()?;
        let values: Vec<String> = rate_split[n-1].split(",").map(|s| s.to_string()).collect();

        Ok(RateQuery{
            level_name,
            values
        })
    }
}<|MERGE_RESOLUTION|>--- conflicted
+++ resolved
@@ -28,11 +28,8 @@
     pub growth: Option<GrowthQuery>,
     pub rate: Option<RateQuery>,
     pub debug: bool,
-<<<<<<< HEAD
     pub sparse: bool,
-=======
     pub exclude_default_members: bool,
->>>>>>> 651d7aca
 }
 
 impl Query {
@@ -53,11 +50,8 @@
             growth: None,
             rate: None,
             debug: false,
-<<<<<<< HEAD
             sparse: false,
-=======
             exclude_default_members: false,
->>>>>>> 651d7aca
         }
     }
 }
