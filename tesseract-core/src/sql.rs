--- conflicted
+++ resolved
@@ -149,14 +149,11 @@
 
 impl DrilldownSql {
     fn col_string(&self) -> String {
-<<<<<<< HEAD
-=======
         let cols = self.col_vec();
         join(cols, ", ")
     }
 
     fn col_vec(&self) -> Vec<String> {
->>>>>>> 36af0836
         let mut cols: Vec<_> = self.level_columns.iter()
             .map(|l| {
                 if let Some(ref name_col) = l.name_column {
@@ -317,22 +314,15 @@
     match drill {
         Some(drill) => {
             // TODO
-<<<<<<< HEAD
-=======
             // - oops, primary key is mandatory in schema, if not in
             // schema-config, then it takes the lowest level's key_column
->>>>>>> 36af0836
             // - make primary key optional and propagate.
             // if primary key exists
             // if primary key == lowest level col,
             // Or will just making an alias for the primary key work?
             // Then don't add primary key here.
             // Also, make primary key optional?
-<<<<<<< HEAD
-            let mut sql = format!("select {}, {} from {}",
-=======
             let mut sql = format!("select {}, {} as {} from {}",
->>>>>>> 36af0836
                 drill.col_string(),
                 drill.primary_key.clone(),
                 drill.foreign_key.clone(),
@@ -452,13 +442,8 @@
         ];
 
         assert_eq!(
-<<<<<<< HEAD
-            clickhouse_sql(table, &cuts, &drills, &meas),
-            "select year, month, day, product_group_id, product_group_label, product_id_raw, product_label, sum(m0) from (select year, month, day, product_id, product_group_id, product_group_label, product_id_raw, product_label, m0 from (select product_group_id, product_group_label, product_id_raw, product_label, product_id from dim_products where product_group_id in (3)) all inner join (select year, month, day, product_id, sum(quantity) as m0 from sales group by year, month, day, product_id) using product_id) group by year, month, day, product_group_id, product_group_label, product_id_raw, product_label order by year, month, day, product_group_id, product_group_label, product_id_raw, product_label asc;".to_owned()
-=======
             clickhouse_sql(&table, &cuts, &drills, &meas, &None, &None, &None, &None, &None),
             "select * from (select year, month, day, product_group_id, product_group_label, product_id_raw, product_label, sum(m0) as final_m0 from (select year, month, day, product_id, product_group_id, product_group_label, product_id_raw, product_label, m0 from (select product_group_id, product_group_label, product_id_raw, product_label, product_id as product_id from dim_products where product_group_id in (3)) all inner join (select year, month, day, product_id, sum(quantity) as m0 from sales where product_id in (select product_id from dim_products where product_group_id in (3)) group by year, month, day, product_id) using product_id) group by year, month, day, product_group_id, product_group_label, product_id_raw, product_label) order by year, month, day, product_group_id, product_group_label, product_id_raw, product_label asc ".to_owned()
->>>>>>> 36af0836
         );
     }
 
