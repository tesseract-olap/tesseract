--- conflicted
+++ resolved
@@ -16,10 +16,7 @@
     Drilldown,
     Measure,
     Property,
-<<<<<<< HEAD
-=======
     LevelName,
->>>>>>> 36af0836
 };
 pub use self::schema::{Schema, Cube};
 use self::schema_config::SchemaConfig;
@@ -77,8 +74,6 @@
                 return Err(format_err!("Property {} has no matching drilldown", property));
             }
         }
-<<<<<<< HEAD
-=======
 
         // for growth, check if time dim and mea are in drilldown and measures
         if let Some(ref growth) = query.growth {
@@ -103,7 +98,6 @@
                     only external cuts and cuts on drill 1 allowed", ));
             }
         }
->>>>>>> 36af0836
 
         // now get the database metadata
         let table = self.cube_table(&cube)
@@ -202,16 +196,11 @@
         };
 
         // getting headers, not for sql but needed for formatting
-<<<<<<< HEAD
-        let drill_headers = self.cube_drill_headers(&cube, &query.drilldowns, &query.properties, query.parents)
-            .map_err(|err| format_err!("Error getting drill heaers: {}", err))?;
-=======
         let mut drill_headers = self.cube_drill_headers(&cube, &query.drilldowns, &query.properties, query.parents)
             .map_err(|err| format_err!("Error getting drill headers: {}", err))?;
->>>>>>> 36af0836
 
         let mut mea_headers = self.cube_mea_headers(&cube, &query.measures)
-            .map_err(|err| format_err!("Error getting mea cols: {}", err))?;
+            .map_err(|err| format_err!("Error getting mea headers: {}", err))?;
 
         // rca mea will always be first, so just put
         // in `Mea RCA` second
@@ -297,17 +286,6 @@
                     headers,
                 ))
             },
-            Database::MySql => {
-                Ok((
-                    sql::clickhouse_sql(
-                    table,
-                    &cut_cols,
-                    &drill_cols,
-                    &mea_cols,
-                    ),
-                    headers,
-                ))
-            }
         }
     }
 
@@ -588,12 +566,6 @@
         Ok(res)
     }
 
-<<<<<<< HEAD
-pub enum Database {
-    Clickhouse,
-    MySql
-}
-=======
     fn get_dim_col(&self, cube_name: &str, level_name: &LevelName) -> Result<String, Error> {
         let cube = self.cubes.iter()
             .find(|cube| &cube.name == &cube_name)
@@ -628,4 +600,3 @@
         Ok(column)
     }
 }
->>>>>>> 36af0836
