--- conflicted
+++ resolved
@@ -141,10 +141,7 @@
     pub key_column: String,
     pub name_column: Option<String>,
     pub properties: Option<Vec<Property>>,
-<<<<<<< HEAD
-=======
     pub key_type: Option<MemberType>,
->>>>>>> 36af0836
 }
 
 impl From<LevelConfig> for Level {
@@ -161,10 +158,7 @@
             key_column: level_config.key_column,
             name_column: level_config.name_column,
             properties,
-<<<<<<< HEAD
-=======
             key_type: level_config.key_type,
->>>>>>> 36af0836
         }
     }
 }
