use failure::{Error, format_err};
use tesseract_core::{Backend, DataFrame};
use futures::{Future, Stream};
use tokio_postgres::NoTls;
extern crate futures;
extern crate tokio_postgres;
extern crate bb8;
extern crate bb8_postgres;
extern crate futures_state_stream;
extern crate tokio;

use bb8::Pool;
use bb8_postgres::PostgresConnectionManager;
use futures::{
    future::{err, lazy, Either},
};

mod df;
use self::df::{rows_to_df};

#[derive(Clone)]
pub struct Postgres {
    db_url: String,
    pool: Pool<PostgresConnectionManager<NoTls>>
}

impl Postgres {
    pub fn new(address: &str) -> Postgres {
        let pg_mgr: PostgresConnectionManager<NoTls> = PostgresConnectionManager::new(address, tokio_postgres::NoTls);
        let future = lazy(|| {
            Pool::builder()
                .build(pg_mgr)
        });
        // synchronously setup pg pool
        let mut runtime = tokio::runtime::Runtime::new().expect("Unable to create a runtime");
        let pool = runtime.block_on(future).unwrap();

        Postgres {
            db_url: address.to_string(),
            pool
        }
    }

    pub fn from_addr(address: &str) -> Result<Self, Error> {
        Ok(Postgres::new(address))
    }

    pub fn hangup() {
        println!("Done with connection! TODO!");
    }
}

// TODO:
// 1. better connection lifecycle management!
// 2. dataframe creation

impl Backend for Postgres {
    fn exec_sql(&self, sql: String) -> Box<Future<Item=DataFrame, Error=Error>> {
        let fut = self.pool.run(move |mut connection| {
            connection.prepare(&sql).then( |r| match r {
                Ok(select) => {
                    let f = connection.query(&select, &[])
                        .collect()
                        .then(move |r| {
                            let df = rows_to_df(r.expect("Unable to retrieve rows"), select.columns());
                            Ok((df, connection))
                        });
                    Either::A(f)
                }
                Err(e) => Either::B(err((e, connection))),
            })
        }).map_err(|err| format_err!("Postgres error {:?}", err));
        Box::new(fut)
    }

    fn box_clone(&self) -> Box<dyn Backend + Send + Sync> {
        Box::new((*self).clone())
    }
}


#[cfg(test)]
mod tests {
    use super::*;
    use std::env;
    use tokio::runtime::current_thread::Runtime;
<<<<<<< HEAD
    use tesseract_core::{ColumnData};
=======

    // TODO move to integration tests
>>>>>>> 05215755
    #[test]
    #[ignore]
    fn test_pg_query() {
        let postgres_db= env::var("TESSERACT_DATABASE_URL").expect("Please provide TESSERACT_DATABASE_URL");
        let pg = Postgres::new(&postgres_db);
        let future = pg.exec_sql("SELECT 1337 as hello;".to_string()).map(|df| {
            println!("Result was: {:?}", df);
            let expected_len: usize = 1;
            let val = match df.columns[0].column_data {
                ColumnData::Int32(ref internal_data) => internal_data[0],
                _ => -1
            };
            assert_eq!(df.len(), expected_len);
            assert_eq!(val, 1337);
            })
            .map_err(|err| {
               println!("Got error {:?}", err);
                ()
            });

        let mut rt = Runtime::new().unwrap();
        rt.block_on(future).unwrap();
    }
}<|MERGE_RESOLUTION|>--- conflicted
+++ resolved
@@ -84,12 +84,9 @@
     use super::*;
     use std::env;
     use tokio::runtime::current_thread::Runtime;
-<<<<<<< HEAD
     use tesseract_core::{ColumnData};
-=======
 
     // TODO move to integration tests
->>>>>>> 05215755
     #[test]
     #[ignore]
     fn test_pg_query() {
